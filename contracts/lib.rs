--- conflicted
+++ resolved
@@ -746,13 +746,9 @@
             Ok(())
         }
 
-<<<<<<< HEAD
         /// Ensure if all payments up to date or storage unclaiumed_payments is up-to-date
-=======
-        /// Check if all payments up to date or storage unclaiumed_payments is up-to-date
         /// TODO: this function should be renamed and separated in two different functions
         /// The view function should just return a bool, and the ensure function should return an error
->>>>>>> 0b084244
         #[ink(message)]
         pub fn ensure_all_payments_uptodate(&self) -> Result<(), Error> {
             let claimed_period_block = self.get_current_period_initial_block();
